import asyncio
import logging
from fastapi import FastAPI, Depends, HTTPException, BackgroundTasks
from fastapi.middleware.cors import CORSMiddleware
from pydantic import BaseModel
from sqlalchemy import and_, func, case
from sqlalchemy.orm import Session
from sqlalchemy.exc import IntegrityError
from datetime import datetime, timedelta
<<<<<<< HEAD
=======

from database import get_db
from models import Tweet, TrackRequest, PnlCard
>>>>>>> 1e876e0f
from typing import Dict, Any, List

from database import get_db, SessionLocal
from models import Tweet, TrackRequest, PnlCard, TrendingProject
import requests
from PIL import Image
from io import BytesIO
import re
import pytesseract

# Configure logging
logging.basicConfig(level=logging.INFO)

# --- Pydantic Models for Request Body Validation ---
class NewTrackRequest(BaseModel):
    project_name: str

# --- FastAPI Application Instance ---
app = FastAPI(
    title="DugTrio API",
    description="API for serving social sentiment analysis for Solana projects.",
    version="0.1.0"
)

# --- Middleware ---
app.add_middleware(
    CORSMiddleware,
    allow_origins=["*"],
    allow_credentials=True,
    allow_methods=["*"],
    allow_headers=["*"],
)

# --- API Endpoints ---
@app.get("/api/project/{project_name}")
def get_project_data(project_name: str, db: Session = Depends(get_db)) -> Dict[str, Any]:
    """
    Retrieves the latest analyzed data for a specific project.
    Uses corrected three-label sentiment mapping (0=Neg, 1=Neu, 2=Pos).
    """
    try:
        # Query the database for the 50 most recent, analyzed tweets
        # Pylance reports an "Invalid conditional operand" error here, but the SQLAlchemy logic is correct.
        tweets: List[Tweet] = db.query(Tweet)\
            .filter(Tweet.project_tag == project_name, Tweet.sentiment_label != None)\
            .order_by(Tweet.created_at.desc())\
            .limit(50)\
            .all()

        if not tweets:
            raise HTTPException(status_code=404, detail="No analyzed data found for this project.")

        # --- Correctly calculate Positive Tweets (LABEL_2) ---
        POSITIVE_LABEL = 'LABEL_2'
        
        # The list comprehension safely filters the list retrieved from the DB
        # Use getattr to avoid static type-checker confusion about SQLAlchemy Column types
        positive_tweets = [t for t in tweets if getattr(t, "sentiment_label", None) == POSITIVE_LABEL]
        
        total_analyzed = len(tweets) 
        
        sentiment_score = (len(positive_tweets) / total_analyzed) * 100 if total_analyzed > 0 else 0
        # --- END OF FIX ---

        # Prepare the list of tweets for the JSON response
        tweet_data = [{
            "text": t.text,
            "author": t.author_username,
            "sentiment": t.sentiment_label,
            "score": t.sentiment_score
        } for t in tweets]
        
        # Return the final JSON response
        return {
            "project_name": project_name,
            "sentiment_score": round(sentiment_score, 2),
            "analyzed_tweet_count": total_analyzed,
            "tweets": tweet_data
        }

    except Exception as e:
        raise HTTPException(status_code=500, detail="Internal Server Error: " + str(e))

@app.post("/api/request")
def request_new_project(request: NewTrackRequest, db: Session = Depends(get_db)):
    """
    Endpoint for users to request a new project to be tracked.
    Prevents duplicate project entries.
    """
    try:
        # Create a new TrackRequest object
        new_request = TrackRequest(project_name=request.project_name)

        # Add it to the session and commit
        db.add(new_request)
        db.commit()

        return {"status": "success", "message": f"Project '{request.project_name}' has been successfully requested for tracking."}

    except IntegrityError:
        # This happens if the project_name is not unique
        db.rollback()
        raise HTTPException(status_code=409, detail=f"Project '{request.project_name}' has already been requested.")

    except Exception as e:
        db.rollback()
        raise HTTPException(status_code=500, detail="Internal Server Error: " + str(e))


@app.get("/api/history/{project_tag}")
def get_project_history(project_tag: str, db: Session = Depends(get_db)):
    """
    Retrieves the daily average sentiment score for the last 7 days for a specific project.
    """
    try:
        # Define the time window for the query
        seven_days_ago = datetime.utcnow() - timedelta(days=7)

        # Define the case for positive sentiment
        positive_sentiment = case((Tweet.sentiment_label == 'LABEL_2', 1), else_=0)

        # Query the database to get daily sentiment scores
        results = db.query(
            func.date(Tweet.created_at).label('date'),
            (func.sum(positive_sentiment) * 100.0 / func.count(Tweet.id)).label('score')
        ).filter(
            and_(
                Tweet.project_tag == project_tag,
                Tweet.created_at >= seven_days_ago
            )
        ).group_by(
            func.date(Tweet.created_at)
        ).order_by(
            func.date(Tweet.created_at)
        ).all()

        if not results:
            raise HTTPException(status_code=404, detail="No historical data found for this project in the last 7 days.")

        # Format the results for the response
        history_data = [{"date": res.date.isoformat(), "score": round(res.score, 2)} for res in results]

        return history_data

    except Exception as e:
        raise HTTPException(status_code=500, detail="Internal Server Error: " + str(e))


<<<<<<< HEAD
# --- Analysis Logic ---

def download_image(url: str) -> Optional[Image.Image]:
    """Downloads an image from a URL and returns a PIL Image object."""
    try:
        response = requests.get(url)
        response.raise_for_status()
        return Image.open(BytesIO(response.content))
    except requests.exceptions.RequestException as e:
        logging.error(f"Error downloading image from {url}: {e}")
        return None

def extract_text_from_image(image: Image.Image) -> str:
    """Extracts text from a PIL Image object using Tesseract OCR."""
    try:
        return pytesseract.image_to_string(image)
    except pytesseract.TesseractNotFoundError:
        logging.error("Tesseract is not installed or not in your PATH.")
        return ""
    except Exception as e:
        logging.error(f"Error during OCR extraction: {e}")
        return ""

def parse_pnl_data(text: str) -> dict:
    """
    Parses extracted text to find PNL-related data using a series of regular expressions.
    This is a more robust implementation to handle various PNL card formats.
    """
    data = {
        "entry_price": None,
        "exit_price": None,
        "pnl_percentage": None,
        "token_symbol": None,
    }

    # Normalize text for easier parsing
    text = text.lower()

    # --- PNL Percentage Extraction ---
    # Look for patterns like "+123.45%", "-50.2%", "PNL: 30%", etc.
    pnl_match = re.search(r'(pnl|profit|loss)\s*:?\s*([\+\-]?\s*\d+(\.\d+)?)\s*%', text)
    if not pnl_match:
        pnl_match = re.search(r'([\+\-]\s*\d+(\.\d+)?)\s*%', text)
    if pnl_match:
        # Extract the numeric part, removing whitespace and the '+' sign
        pnl_value = pnl_match.group(1).replace(' ', '').replace('+', '')
        data['pnl_percentage'] = float(pnl_value)

    # --- Token Symbol Extraction ---
    # Look for common crypto patterns, like a 3-5 letter uppercase word, often preceded by '$'
    symbol_match = re.search(r'\$([a-z]{3,5})\b', text)
    if not symbol_match:
        # Fallback: Look for a 3-5 letter uppercase word near "entry" or "exit"
        symbol_match = re.search(r'\b([a-z]{3,5})\b\s*(entry|exit)', text)
    if symbol_match:
        data['token_symbol'] = symbol_match.group(1).upper()

    # --- Entry and Exit Price Extraction ---
    # Look for "entry price: $123.45" or "entry: 0.123"
    entry_match = re.search(r'entry\s*(price)?\s*:?\s*\$?(\d+(\.\d+)?)', text)
    if entry_match:
        data['entry_price'] = float(entry_match.group(2))

    exit_match = re.search(r'exit\s*(price)?\s*:?\s*\$?(\d+(\.\d+)?)', text)
    if exit_match:
        data['exit_price'] = float(exit_match.group(2))

    return data

def analyze_pnl_cards():
    """
    Finds tweets with media URLs that haven't been analyzed for PNL data,
    processes them, and updates the database.
    """
    db: Session = SessionLocal()
    logging.info("--- 📈 Starting PNL Card Analysis ---")

    try:
        # Find tweets with a media_url that don't have a corresponding PnlCard entry yet.
        tweets_to_process: List[Tweet] = db.query(Tweet).filter(
            Tweet.media_url != None,
            Tweet.pnl_card == None
        ).all()

        if not tweets_to_process:
            logging.info("✅ No new PNL cards to analyze.")
            return

        logging.info(f"Found {len(tweets_to_process)} potential PNL cards to analyze...")

        for tweet in tweets_to_process:
            logging.info(f"Processing tweet {tweet.id} with media URL: {tweet.media_url}")

            image = download_image(tweet.media_url)
            if not image:
                # Create a failed PnlCard entry
                pnl_card = PnlCard(tweet_id=tweet.id, analysis_status='download_failed')
                db.add(pnl_card)
                continue

            extracted_text = extract_text_from_image(image)
            if not extracted_text:
                # Create a failed PnlCard entry
                pnl_card = PnlCard(tweet_id=tweet.id, analysis_status='ocr_failed')
                db.add(pnl_card)
                continue

            pnl_data = parse_pnl_data(extracted_text)

            # Create a new PnlCard with the extracted data
            pnl_card = PnlCard(
                tweet_id=tweet.id,
                analysis_status='success',
                extracted_text=extracted_text,
                **pnl_data
            )
            db.add(pnl_card)

        logging.info("Committing all new PNL card data to the database...")
        db.commit()
        logging.info("✅ PNL analysis complete.")

    except Exception as e:
        logging.error(f"❌ An error occurred during the PNL analysis process: {e}")
        db.rollback()
    finally:
        logging.info("Closing database session.")
        db.close()

def calculate_trend_score(current_mentions: int, previous_mentions: int) -> float:
    """Calculates a trend score based on the change in mention volume."""
    # Simple growth rate calculation. Add 1 to avoid division by zero.
    return (current_mentions - previous_mentions) / (previous_mentions + 1)

def analyze_and_update_trends():
    """
    Analyzes tweet volume for tracked projects to identify trends
    and saves the results to the database.
    """
    db: Session = SessionLocal()
    logging.info("--- 📈 Starting Trend Analysis ---")

    try:
        # Define the time windows for analysis (e.g., last 4 hours vs. previous 4 hours)
        now = datetime.utcnow()
        current_window_start = now - timedelta(hours=4)
        previous_window_start = now - timedelta(hours=8)
        previous_window_end = current_window_start

        # Get all projects that are being tracked
        tracked_projects = db.query(TrackRequest.project_name).all()
        project_names = [p.project_name for p in tracked_projects]

        if not project_names:
            logging.warning("No projects are being tracked. Skipping trend analysis.")
            return

        logging.info(f"Analyzing trends for {len(project_names)} projects...")

        trending_results = []

        for name in project_names:
            # Count mentions in the current window
            current_mentions = db.query(func.count(Tweet.id)).filter(
                and_(
                    Tweet.project_tag == name,
                    Tweet.created_at >= current_window_start
                )
            ).scalar() or 0

            # Count mentions in the previous window
            previous_mentions = db.query(func.count(Tweet.id)).filter(
                and_(
                    Tweet.project_tag == name,
                    Tweet.created_at.between(previous_window_start, previous_window_end)
                )
            ).scalar() or 0

            # Calculate the trend score
            score = calculate_trend_score(current_mentions, previous_mentions)

            # We only care about projects that are currently being mentioned
            if current_mentions > 0:
                trending_results.append({
                    "project_name": name,
                    "mention_count": current_mentions,
                    "trend_score": score
                })

        if not trending_results:
            logging.info("No significant trends detected in the last window.")
            return

        # Sort by trend score in descending order
        trending_results.sort(key=lambda x: x['trend_score'], reverse=True)

        # Clear the old trending projects data
        db.query(TrendingProject).delete()

        # Save the new top trending projects to the database
        logging.info("Saving new trending projects to the database...")
        for result in trending_results[:10]: # Save top 10
            new_trend = TrendingProject(**result)
            db.add(new_trend)

        db.commit()
        logging.info("✅ Trend analysis complete. Database has been updated.")

    except Exception as e:
        logging.error(f"❌ An error occurred during the trend analysis process: {e}")
        db.rollback()
    finally:
        logging.info("Closing database session.")
        db.close()


# --- Background Task ---

@app.post("/api/run-analysis")
def run_analysis(background_tasks: BackgroundTasks):
    """
    Triggers a background task to run the PNL and trending analysis.
    """
    background_tasks.add_task(analyze_pnl_cards)
    background_tasks.add_task(analyze_and_update_trends)
    return {"message": "Analysis tasks have been started in the background."}


# --- API Endpoints ---

=======
>>>>>>> 1e876e0f
@app.get("/api/pnl/{project_name}")
def get_pnl_data(project_name: str, db: Session = Depends(get_db)):
    """
    Retrieves all analyzed PNL card data for a specific project.
    """
    try:
        # Query the database for PnlCard entries related to the project
        pnl_cards = db.query(PnlCard).join(Tweet).filter(
            Tweet.project_tag == project_name,
            PnlCard.analysis_status == 'success'
        ).all()

        if not pnl_cards:
            raise HTTPException(status_code=404, detail="No PNL card data found for this project.")

        # Prepare the list of PNL cards for the JSON response
        pnl_data = [{
            "tweet_id": card.tweet_id,
            "entry_price": card.entry_price,
            "exit_price": card.exit_price,
            "pnl_percentage": card.pnl_percentage,
            "token_symbol": card.token_symbol,
            "media_url": card.tweet.media_url,
            "tweet_text": card.tweet.text
        } for card in pnl_cards]

        return {
            "project_name": project_name,
            "pnl_cards": pnl_data
        }

    except Exception as e:
        raise HTTPException(status_code=500, detail="Internal Server Error: " + str(e))


<<<<<<< HEAD
@app.get("/api/trending")
def get_trending_projects(db: Session = Depends(get_db)):
    """
    Retrieves the list of currently trending projects.
    """
    try:
        trending_projects = db.query(TrendingProject).order_by(TrendingProject.trend_score.desc()).all()

        if not trending_projects:
            raise HTTPException(status_code=404, detail="No trending projects found at the moment.")

        return trending_projects

    except Exception as e:
        raise HTTPException(status_code=500, detail="Internal Server Error: " + str(e))


=======
>>>>>>> 1e876e0f
@app.get("/")
def read_root():
    return {"status": "DugTrio API is running"}<|MERGE_RESOLUTION|>--- conflicted
+++ resolved
@@ -7,12 +7,9 @@
 from sqlalchemy.orm import Session
 from sqlalchemy.exc import IntegrityError
 from datetime import datetime, timedelta
-<<<<<<< HEAD
-=======
 
 from database import get_db
 from models import Tweet, TrackRequest, PnlCard
->>>>>>> 1e876e0f
 from typing import Dict, Any, List
 
 from database import get_db, SessionLocal
@@ -161,7 +158,6 @@
         raise HTTPException(status_code=500, detail="Internal Server Error: " + str(e))
 
 
-<<<<<<< HEAD
 # --- Analysis Logic ---
 
 def download_image(url: str) -> Optional[Image.Image]:
@@ -392,8 +388,6 @@
 
 # --- API Endpoints ---
 
-=======
->>>>>>> 1e876e0f
 @app.get("/api/pnl/{project_name}")
 def get_pnl_data(project_name: str, db: Session = Depends(get_db)):
     """
@@ -429,7 +423,6 @@
         raise HTTPException(status_code=500, detail="Internal Server Error: " + str(e))
 
 
-<<<<<<< HEAD
 @app.get("/api/trending")
 def get_trending_projects(db: Session = Depends(get_db)):
     """
@@ -447,8 +440,6 @@
         raise HTTPException(status_code=500, detail="Internal Server Error: " + str(e))
 
 
-=======
->>>>>>> 1e876e0f
 @app.get("/")
 def read_root():
     return {"status": "DugTrio API is running"}